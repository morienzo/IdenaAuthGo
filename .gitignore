# Binary and build artifacts
idenauthgo
<<<<<<< HEAD
*.log
=======
idena-node.log
idenauthgo.log
>>>>>>> 40764540

# Environment and config
.env
.env.*

# Database and user files
sessions.db

# Editor/OS files
*.swp
*~
.DS_Store

# Backup/test/debug files
main.go.save
main.go.save.*

# VSCode etc (optional)
.vscode/<|MERGE_RESOLUTION|>--- conflicted
+++ resolved
@@ -1,11 +1,10 @@
 # Binary and build artifacts
 idenauthgo
-<<<<<<< HEAD
+
 *.log
-=======
 idena-node.log
 idenauthgo.log
->>>>>>> 40764540
+
 
 # Environment and config
 .env
