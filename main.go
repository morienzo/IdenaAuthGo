package main

import (
    "bytes"
    "crypto/rand"
    "crypto/sha256"
    "database/sql"
    "encoding/hex"
    "encoding/json"
    "fmt"
    "html/template"
    "io"
    "log"
    "net/http"
    "net/url"
    "os"
    "path/filepath"
    "sort"
    "strconv"
    "strings"
    "time"
<<<<<<< HEAD
    "idenauthgo/agents" // If using modules; may need path adjustment
=======
    "idenauthgo/agents"
>>>>>>> d52a4cb6
    _ "github.com/mattn/go-sqlite3"
    "github.com/ethereum/go-ethereum/crypto"
)

// Environment variables, with fallback for local/dev usage
var (
	BASE_URL      = getenv("BASE_URL", "http://proofofhuman.work")
	IDENA_RPC_KEY = getenv("IDENA_RPC_KEY", "")
)

const (
	sessionDuration = 60 * 60 // Session duration in seconds
	listenAddr      = ":3030"
	dbFile          = "./sessions.db"
	idenaRpcUrl     = "http://localhost:9009"
	fallbackApiUrl  = "https://api.idena.io"
)

var (
	db             *sql.DB
	stakeThreshold = 10000.0
)

type Session struct {
	Token         string
	Address       string
	Nonce         string
	Authenticated bool
	IdentityState string
	Stake         float64
	Created       int64
}

func getenv(key, fallback string) string {
	val := os.Getenv(key)
	if val == "" {
		return fallback
	}
	return val
}

func fetchStakeThreshold() {
	url := idenaRpcUrl + "/api/Epoch/Last"
	if IDENA_RPC_KEY != "" {
		url += "?apikey=" + IDENA_RPC_KEY
	}
	resp, err := http.Get(url)
	if err != nil {
		log.Printf("[THRESHOLD] fetch error: %v", err)
		return
	}
	defer resp.Body.Close()
	var result struct {
		Result struct {
			Threshold string `json:"discriminationStakeThreshold"`
		} `json:"result"`
	}
	if err := json.NewDecoder(resp.Body).Decode(&result); err == nil {
		if v, err := strconv.ParseFloat(result.Result.Threshold, 64); err == nil {
			stakeThreshold = v
			log.Printf("[THRESHOLD] Updated stake threshold: %.3f", stakeThreshold)
		}
	}
}

func main() {
	go agents.RunIdentityFetcher("agents/fetcher_config.json")
	log.SetFlags(log.LstdFlags | log.Lshortfile)
	var err error
	db, err = sql.Open("sqlite3", dbFile)
	if err != nil {
		log.Fatalf("Failed to open DB: %v", err)
	}
	defer db.Close()
	createSessionTable()
	createSnapshotTable()
	fetchStakeThreshold()
	exportWhitelist()

	http.Handle("/", http.FileServer(http.Dir("static")))
	http.HandleFunc("/signin", signinHandler)
	http.HandleFunc("/auth/v1/start-session", startSessionHandler)
	http.HandleFunc("/auth/v1/authenticate", authenticateHandler)
	http.HandleFunc("/callback", callbackHandler)
	http.HandleFunc("/whitelist", whitelistHandler)
	http.HandleFunc("/whitelist/check", whitelistCheckHandler)
	http.HandleFunc("/merkle_root", merkleRootHandler)

	go cleanupExpiredSessions()
	log.Printf("Server running at http://localhost%s", listenAddr)
	if err := http.ListenAndServe(listenAddr, nil); err != nil {
		log.Fatal(err)
	}
}

func mustLoadTemplate(path string) *template.Template {
	abs, _ := filepath.Abs(path)
	info, err := os.Stat(path)
	if err != nil {
		log.Fatalf("[TEMPLATE][FATAL] Missing template: %v (Path: %s, abs: %s)", err, path, abs)
	}
	log.Printf("[TEMPLATE][CHECK] Exists: %s (%d bytes)", abs, info.Size())
	tmpl, err := template.New(filepath.Base(path)).Funcs(template.FuncMap{
		"safeHTML": func(s string) template.HTML { return template.HTML(s) },
	}).ParseFiles(path)
	if err != nil {
		log.Fatalf("[TEMPLATE][FATAL] Could not parse template: %v", err)
	}
	return tmpl
}

func createSessionTable() {
	_, err := db.Exec(`
        CREATE TABLE IF NOT EXISTS sessions (
            token TEXT PRIMARY KEY,
            address TEXT,
            nonce TEXT,
            authenticated INTEGER DEFAULT 0,
            identity_state TEXT,
            stake REAL,
            created INTEGER
        )
    `)
	if err != nil {
		log.Fatal(err)
	}
}

func createSnapshotTable() {
	_, err := db.Exec(`
        CREATE TABLE IF NOT EXISTS identity_snapshots (
            address TEXT,
            state TEXT,
            stake REAL,
            ts INTEGER
        )
    `)
	if err != nil {
		log.Fatal(err)
	}
}

func recordIdentitySnapshot(address, state string, stake float64) {
	_, err := db.Exec(`INSERT INTO identity_snapshots(address,state,stake,ts) VALUES(?,?,?,?)`,
		address, state, stake, time.Now().Unix())
	if err != nil {
		log.Printf("[SNAPSHOT] DB error: %v", err)
	}
}

func cleanupOldSnapshots() {
	_, _ = db.Exec("DELETE FROM identity_snapshots WHERE ts < ?", time.Now().AddDate(0, 0, -30).Unix())
}

func getWhitelist() ([]string, error) {
	rows, err := db.Query(`SELECT address FROM identity_snapshots WHERE ts >= ? AND (state='Human' OR state='Verified' OR state='Newbie') AND stake>=? GROUP BY address`,
		time.Now().AddDate(0, 0, -30).Unix(), stakeThreshold)
	if err != nil {
		return nil, err
	}
	defer rows.Close()
	var list []string
	for rows.Next() {
		var addr string
		if err := rows.Scan(&addr); err == nil {
			list = append(list, addr)
		}
	}
	sort.Strings(list)
	return list, nil
}

func computeMerkleRoot(list []string) string {
	if len(list) == 0 {
		return ""
	}
	var hashes [][]byte
	for _, a := range list {
		h := sha256.Sum256([]byte(strings.ToLower(a)))
		hashes = append(hashes, h[:])
	}
	for len(hashes) > 1 {
		var next [][]byte
		for i := 0; i < len(hashes); i += 2 {
			if i+1 == len(hashes) {
				next = append(next, hashes[i])
			} else {
				h := sha256.Sum256(append(hashes[i], hashes[i+1]...))
				next = append(next, h[:])
			}
		}
		hashes = next
	}
	return hex.EncodeToString(hashes[0])
}

func exportWhitelist() {
	list, err := getWhitelist()
	if err != nil {
		log.Printf("[WHITELIST] query error: %v", err)
		return
	}
	data := map[string]interface{}{
		"merkle_root": computeMerkleRoot(list),
		"addresses":   list,
	}
	b, _ := json.MarshalIndent(data, "", "  ")
	os.WriteFile("data/whitelist.json", b, 0644)
}

func randHex(n int) string {
	b := make([]byte, n)
	_, _ = rand.Read(b)
	return hex.EncodeToString(b)
}

// Start sign-in flow, redirect to Idena app (BASE_URL is used everywhere)
func signinHandler(w http.ResponseWriter, r *http.Request) {
	token := "signin-" + randHex(16)
	now := time.Now().Unix()
	_, err := db.Exec("INSERT INTO sessions(token, created) VALUES (?, ?)", token, now)
	if err != nil {
		log.Printf("[SIGNIN] DB error storing session: %v", err)
		http.Error(w, "Internal Server Error", http.StatusInternalServerError)
		return
	}
	idenaUrl := fmt.Sprintf(
		"https://app.idena.io/dna/signin?token=%s&callback_url=%s&nonce_endpoint=%s&authentication_endpoint=%s&favicon_url=%s",
		token,
		url.QueryEscape(fmt.Sprintf("%s/callback?token=%s", BASE_URL, token)),
		url.QueryEscape(BASE_URL+"/auth/v1/start-session"),
		url.QueryEscape(BASE_URL+"/auth/v1/authenticate"),
		url.QueryEscape(BASE_URL+"/favicon.ico"),
	)
	log.Printf("[SIGNIN] New session token=%s", token)
	log.Printf("[SIGNIN] Redirecting to: %s", idenaUrl)
	http.Redirect(w, r, idenaUrl, http.StatusFound)
}

// Handle nonce requests and log all body info
func startSessionHandler(w http.ResponseWriter, r *http.Request) {
	log.Printf("[NONCE_ENDPOINT] Called: %s %s", r.Method, r.URL.Path)
	switch r.Method {
	case http.MethodPost:
		body, err := io.ReadAll(r.Body)
		if err != nil {
			log.Printf("[NONCE_ENDPOINT][POST] Failed to read body: %v", err)
			http.Error(w, "Bad request", http.StatusBadRequest)
			return
		}
		log.Printf("[NONCE_ENDPOINT][POST] Request body: %s", string(body))
		r.Body = io.NopCloser(bytes.NewBuffer(body)) // Allow reuse

		var req struct {
			Token   string `json:"token"`
			Address string `json:"address"`
		}
		if err := json.NewDecoder(bytes.NewReader(body)).Decode(&req); err != nil {
			log.Printf("[NONCE_ENDPOINT][POST] Invalid body: %v", err)
			writeError(w, "Invalid request")
			return
		}
		nonce := "signin-" + randHex(16)
		_, err = db.Exec("UPDATE sessions SET address=?, nonce=? WHERE token=?", req.Address, nonce, req.Token)
		if err != nil {
			log.Printf("[NONCE_ENDPOINT][POST] DB error: %v", err)
			writeError(w, "DB error")
			return
		}
		log.Printf("[NONCE_ENDPOINT][POST] Nonce issued for token %s, address %s, nonce %s", req.Token, req.Address, nonce)
		writeJSON(w, map[string]interface{}{
			"success": true,
			"data": map[string]string{
				"nonce": nonce,
			},
		})
	case http.MethodGet:
		log.Printf("[NONCE_ENDPOINT][GET] Called - not standard flow")
		http.Error(w, "Not implemented", http.StatusNotImplemented)
	default:
		log.Printf("[NONCE_ENDPOINT][%s] Method not allowed", r.Method)
		http.Error(w, "Method Not Allowed", http.StatusMethodNotAllowed)
	}
}

// Authenticate nonce signature
func authenticateHandler(w http.ResponseWriter, r *http.Request) {
	log.Printf("[AUTH][RAW] %s %s", r.Method, r.URL.String())
	bodyBytes, _ := io.ReadAll(r.Body)
	log.Printf("[AUTH][BODY] %s", string(bodyBytes))
	r.Body = io.NopCloser(bytes.NewBuffer(bodyBytes))
	var req struct {
		Token     string `json:"token"`
		Signature string `json:"signature"`
	}
	if err := json.NewDecoder(r.Body).Decode(&req); err != nil {
		log.Printf("[AUTH] Invalid request body: %v", err)
		writeError(w, "Bad request")
		return
	}

	row := db.QueryRow("SELECT nonce, address FROM sessions WHERE token=?", req.Token)
	var nonce, address string
	if err := row.Scan(&nonce, &address); err != nil {
		log.Printf("[AUTH] Token not found: %s", req.Token)
		writeError(w, "Session not found")
		return
	}
	log.Printf("[AUTH] Authenticating address: %s for token: %s with nonce: %s", address, req.Token, nonce)

	authenticated := verifySignature(nonce, address, req.Signature)
	if !authenticated {
		log.Printf("[AUTH] Signature verification failed for address %s", address)
	}

	state, stake := getIdentity(address)
	isEligible := authenticated && (state == "Newbie" || state == "Verified" || state == "Human") && stake >= stakeThreshold
	log.Printf("[AUTH] Identity state: %s, stake: %.3f, eligible: %t", state, stake, isEligible)

	_, _ = db.Exec(`UPDATE sessions SET authenticated=?, identity_state=?, stake=? WHERE token=?`,
		boolToInt(isEligible), state, stake, req.Token)
	recordIdentitySnapshot(address, state, stake)
	exportWhitelist()

	writeJSON(w, map[string]interface{}{
		"success": true,
		"data": map[string]interface{}{
			"authenticated": isEligible,
		},
	})
}

// Show result, log User-Agent, all params
func callbackHandler(w http.ResponseWriter, r *http.Request) {
	token := r.URL.Query().Get("token")
	log.Printf("[CALLBACK] Request params: %v", r.URL.Query())
	log.Printf("[CALLBACK] User-Agent: %s", r.Header.Get("User-Agent"))
	row := db.QueryRow("SELECT address, authenticated, identity_state, stake FROM sessions WHERE token=?", token)
	var address, state string
	var authenticated int
	var stake float64
	err := row.Scan(&address, &authenticated, &state, &stake)
	if err != nil {
		log.Printf("[CALLBACK] Token not found: %s", token)
		http.Error(w, "Session not found", http.StatusNotFound)
		return
	}

	log.Printf("[CALLBACK] Rendering result for address: %s, state: %s, stake: %.3f", address, state, stake)

	data := struct {
		Headline string
		Message  string
		BaseUrl  string
	}{
		BaseUrl: BASE_URL,
	}

	if authenticated == 1 {
		data.Headline = "Access granted!"
		data.Message = fmt.Sprintf(`Address: <b>%s</b><br>Status: <b>%s</b><br>Stake: <b>%.3f</b>`, address, state, stake)
	} else {
		data.Headline = "Access denied!"
		data.Message = fmt.Sprintf(`Address: <b>%s</b><br>Status: <b>%s</b><br>Stake: <b>%.3f</b>`, address, state, stake)
	}

	log.Printf("[CALLBACK] Rendering HTML: Headline=%s, Message=%s", data.Headline, data.Message)
	tmpl := mustLoadTemplate("templates/result.html")
	err = tmpl.Execute(w, data)
	if err != nil {
		log.Printf("[CALLBACK][ERROR] Template rendering failed: %v", err)
		http.Error(w, "Template error: "+err.Error(), 500)
	}
}

// Return whitelist JSON
func whitelistHandler(w http.ResponseWriter, r *http.Request) {
	list, err := getWhitelist()
	if err != nil {
		http.Error(w, "server error", 500)
		return
	}
	writeJSON(w, map[string]interface{}{"addresses": list})
}

// Check if address is eligible
func whitelistCheckHandler(w http.ResponseWriter, r *http.Request) {
	addr := strings.ToLower(r.URL.Query().Get("address"))
	list, err := getWhitelist()
	if err != nil {
		http.Error(w, "server error", 500)
		return
	}
	found := false
	for _, a := range list {
		if strings.ToLower(a) == addr {
			found = true
			break
		}
	}
	writeJSON(w, map[string]bool{"eligible": found})
}

func merkleRootHandler(w http.ResponseWriter, r *http.Request) {
	list, err := getWhitelist()
	if err != nil {
		http.Error(w, "server error", 500)
		return
	}
	writeJSON(w, map[string]string{"merkle_root": computeMerkleRoot(list)})
}

// Verify Ethereum signature from Idena App
func verifySignature(nonce, address, signatureHex string) bool {
	sig, err := hex.DecodeString(strings.TrimPrefix(signatureHex, "0x"))
	if err != nil || len(sig) != 65 {
		log.Printf("[VERIFY] Signature format error")
		return false
	}
	msg := crypto.Keccak256([]byte(nonce))
	hash := crypto.Keccak256(msg)
	pubKey, err := crypto.SigToPub(hash, sig)
	if err != nil {
		log.Printf("[VERIFY] Signature recovery failed: %v", err)
		return false
	}
	recoveredAddr := crypto.PubkeyToAddress(*pubKey).Hex()
	match := strings.EqualFold(recoveredAddr, address)
	log.Printf("[VERIFY] Expected: %s, Recovered: %s, Match: %t", address, recoveredAddr, match)
	return match
}

// Get identity from node or public API as fallback
func getIdentity(address string) (string, float64) {
    rpcReq := map[string]interface{}{
        "jsonrpc": "2.0",
        "method":  "dna_identity",
        "params":  []string{address},
        "id":      1,
    }
    if IDENA_RPC_KEY != "" {
        rpcReq["key"] = IDENA_RPC_KEY
    }
    body, _ := json.Marshal(rpcReq)
    req, _ := http.NewRequest("POST", idenaRpcUrl, bytes.NewReader(body))
    req.Header.Set("Content-Type", "application/json")

    resp, err := http.DefaultClient.Do(req)
    if err == nil && resp.StatusCode == 200 {
        var rpcResp struct {
            Result struct {
                State string  `json:"state"`
                Stake float64 `json:"stake,string"`
            } `json:"result"`
            Error struct {
                Code    int    `json:"code"`
                Message string `json:"message"`
            } `json:"error"`
        }
        _ = json.NewDecoder(resp.Body).Decode(&rpcResp)
        if rpcResp.Error.Message == "" || rpcResp.Error.Code == 0 {
            if rpcResp.Result.State != "" {
                log.Printf("[IDENTITY][RPC] Success: state=%s, stake=%.3f", rpcResp.Result.State, rpcResp.Result.Stake)
                return rpcResp.Result.State, rpcResp.Result.Stake
            }
        }
        if rpcResp.Error.Message != "" {
            log.Printf("[IDENTITY][RPC] Node returned error: %+v", rpcResp.Error)
        }
    } else {
        log.Printf("[IDENTITY][RPC] RPC call failed: %v", err)
    }
    log.Printf("[IDENTITY][FALLBACK] Using public indexer for %s", address)
    var state string
    resp2, err := http.Get(fallbackApiUrl + "/api/Identity/" + address)
    if err == nil && resp2.StatusCode == 200 {
        var apiResp struct {
            Result struct {
                State string `json:"state"`
            } `json:"result"`
        }
        _ = json.NewDecoder(resp2.Body).Decode(&apiResp)
        state = apiResp.Result.State
    }
    var stake float64
    resp3, err := http.Get(fallbackApiUrl + "/api/Address/" + address)
    if err == nil && resp3.StatusCode == 200 {
        var addrResp struct {
            Result struct {
                Stake string `json:"stake"`
            } `json:"result"`
        }
        _ = json.NewDecoder(resp3.Body).Decode(&addrResp)
        stake, _ = strconv.ParseFloat(addrResp.Result.Stake, 64)
    }
    log.Printf("[IDENTITY][FALLBACK] Indexer: state=%s, stake=%.3f", state, stake)
    return state, stake
}

func boolToInt(b bool) int {
	if b {
		return 1
	}
	return 0
}

// Clean up expired sessions regularly
func cleanupExpiredSessions() {
	for {
		_, _ = db.Exec("DELETE FROM sessions WHERE created < ?", time.Now().Add(-1*time.Hour).Unix())
		cleanupOldSnapshots()
		exportWhitelist()
		log.Println("[CLEANUP] housekeeping done")
		time.Sleep(15 * time.Minute)
	}
}

// Helper: write JSON with application/json
func writeJSON(w http.ResponseWriter, data interface{}) {
	w.Header().Set("Content-Type", "application/json")
	json.NewEncoder(w).Encode(data)
}

// Helper: write Idena protocol error response
func writeError(w http.ResponseWriter, msg string) {
	writeJSON(w, map[string]interface{}{
		"success": false,
		"error":   msg,
	})
}<|MERGE_RESOLUTION|>--- conflicted
+++ resolved
@@ -19,11 +19,7 @@
     "strconv"
     "strings"
     "time"
-<<<<<<< HEAD
     "idenauthgo/agents" // If using modules; may need path adjustment
-=======
-    "idenauthgo/agents"
->>>>>>> d52a4cb6
     _ "github.com/mattn/go-sqlite3"
     "github.com/ethereum/go-ethereum/crypto"
 )
